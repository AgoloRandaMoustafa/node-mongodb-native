--- conflicted
+++ resolved
@@ -509,12 +509,6 @@
   } catch(err) {
   }
 
-<<<<<<< HEAD
-  // // Kill any running MongoDB processes and
-  // // `install $MONGODB_VERSION` || `use existing installation` || `install stable`
-  // m(function(err){
-  //   if(err) return console.error(err) && process.exit(1);
-=======
   // Skip the version download and use local mongod in PATH
   if(argv.l) {
     return runner.run(config);
@@ -524,13 +518,12 @@
   // `install $MONGODB_VERSION` || `use existing installation` || `install stable`
   m(function(err){
     if(err) return console.error(err) && process.exit(1);
->>>>>>> 2db9984f
-
-  //   m.current(function(err, version){
-  //     if(err) return console.error(err) && process.exit(1);
-  //     console.log('Running tests against MongoDB version `%s`', version);
+
+    m.current(function(err, version){
+      if(err) return console.error(err) && process.exit(1);
+      console.log('Running tests against MongoDB version `%s`', version);
       // Run the configuration
       runner.run(config);
-  //   });
-  // });
+    });
+  });
 }
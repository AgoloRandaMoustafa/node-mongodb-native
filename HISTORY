--- conflicted
+++ resolved
@@ -1,13 +1,11 @@
-<<<<<<< HEAD
 1.1.0 
 ----------------
 - Added Mongos connection type with a fallback list for mongos proxies, supports ha (off by default) and will attempt to reconnect to failed proxies.
 - Documents can now have a toBSON method that lets the user control the serialization behavior for documents being saved.
-=======
+
 1.0.2 2012-05-15
 ----------------
 - Reconnect functionality for replicaset fix for mongodb 2.0.5
->>>>>>> 9b5553b2
 
 1.0.1 2012-05-12
 ----------------
